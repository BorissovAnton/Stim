--- conflicted
+++ resolved
@@ -269,7 +269,6 @@
     }
 }
 
-<<<<<<< HEAD
 static void decompose_cpp_operation_with_reverse_independence_helper(
     CircuitInstruction cpp_op,
     PauliStringRef<64> obs1,
@@ -419,8 +418,7 @@
             cpp_op, obs1, obs2, bits1, bits2, do_instruction_callback, &circuit_workspace, &target_buf);
     }
 }
-=======
->>>>>>> ebf7320c
+
 void stim::decompose_pair_instruction_into_segments_with_single_use_controls(
     const CircuitInstruction &inst, size_t num_qubits, const std::function<void(CircuitInstruction)> &callback) {
     simd_bits<64> used_as_control(std::max(num_qubits, size_t{1}));
@@ -861,14 +859,11 @@
                     simplify_instruction(sub);
                 });
                 break;
-<<<<<<< HEAD
             case GateType::CPP:
                 decompose_cpp_operation_with_reverse_independence(inst, num_qubits, [&](const CircuitInstruction sub) {
                     simplify_instruction(sub);
                 });
                 break;
-=======
->>>>>>> ebf7320c
             case GateType::SPP:
             case GateType::SPP_DAG:
                 decompose_spp_or_spp_dag_operation(inst, num_qubits, false, [&](const CircuitInstruction sub) {
