# Copyright 2021 Google LLC
#
# Licensed under the Apache License, Version 2.0 (the "License");
# you may not use this file except in compliance with the License.
# You may obtain a copy of the License at
#
#      http://www.apache.org/licenses/LICENSE-2.0
#
# Unless required by applicable law or agreed to in writing, software
# distributed under the License is distributed on an "AS IS" BASIS,
# WITHOUT WARRANTIES OR CONDITIONS OF ANY KIND, either express or implied.
# See the License for the specific language governing permissions and
# limitations under the License.

import pathlib
import tempfile
from typing import cast

import stim
import pytest
import numpy as np


def test_circuit_init_num_measurements_num_qubits():
    c = stim.Circuit()
    assert c.num_qubits == c.num_measurements == 0
    assert str(c).strip() == ""

    c.append_operation("X", [3])
    assert c.num_qubits == 4
    assert c.num_measurements == 0
    assert str(c).strip() == """
X 3
        """.strip()

    c.append_operation("M", [0])
    assert c.num_qubits == 4
    assert c.num_measurements == 1
    assert str(c).strip() == """
X 3
M 0
        """.strip()


def test_circuit_append_operation():
    c = stim.Circuit()

    with pytest.raises(IndexError, match="Gate not found"):
        c.append_operation("NOT_A_GATE", [0])
    with pytest.raises(ValueError, match="even number of targets"):
        c.append_operation("CNOT", [0])
    with pytest.raises(ValueError, match="takes 0"):
        c.append_operation("X", [0], 0.5)
    with pytest.raises(ValueError, match="invalid modifiers"):
        c.append_operation("X", [stim.target_inv(0)])
    with pytest.raises(ValueError, match="invalid modifiers"):
        c.append_operation("X", [stim.target_x(0)])
    with pytest.raises(IndexError, match="lookback"):
        stim.target_rec(0)
    with pytest.raises(IndexError, match="lookback"):
        stim.target_rec(1)
    with pytest.raises(IndexError, match="lookback"):
        stim.target_rec(-2**30)
    assert stim.target_rec(-1) is not None
    assert stim.target_rec(-15) is not None

    c.append_operation("X", [0])
    c.append_operation("X", [1, 2])
    c.append_operation("X", [3])
    c.append_operation("CNOT", [0, 1])
    c.append_operation("M", [0, stim.target_inv(1)])
    c.append_operation("X_ERROR", [0], 0.25)
    c.append_operation("CORRELATED_ERROR", [stim.target_x(0), stim.target_y(1)], 0.5)
    c.append_operation("DETECTOR", [stim.target_rec(-1)])
    c.append_operation("OBSERVABLE_INCLUDE", [stim.target_rec(-1), stim.target_rec(-2)], 5)
    assert str(c).strip() == """
X 0 1 2 3
CX 0 1
M 0 !1
X_ERROR(0.25) 0
E(0.5) X0 Y1
DETECTOR rec[-1]
OBSERVABLE_INCLUDE(5) rec[-1] rec[-2]
    """.strip()


def test_circuit_iadd():
    c = stim.Circuit()
    alias = c
    c.append_operation("X", [1, 2])
    c2 = stim.Circuit()
    c2.append_operation("Y", [3])
    c2.append_operation("M", [4])
    c += c2
    assert c is alias
    assert str(c).strip() == """
X 1 2
Y 3
M 4
        """.strip()

    c += c
    assert str(c).strip() == """
X 1 2
Y 3
M 4
X 1 2
Y 3
M 4
    """.strip()
    assert c is alias


def test_circuit_add():
    c = stim.Circuit()
    c.append_operation("X", [1, 2])
    c2 = stim.Circuit()
    c2.append_operation("Y", [3])
    c2.append_operation("M", [4])
    assert str(c + c2).strip() == """
X 1 2
Y 3
M 4
            """.strip()

    assert str(c2 + c2).strip() == """
Y 3
M 4
Y 3
M 4
        """.strip()


def test_circuit_mul():
    c = stim.Circuit()
    c.append_operation("Y", [3])
    c.append_operation("M", [4])
    assert str(c * 2) == str(2 * c) == """
REPEAT 2 {
    Y 3
    M 4
}
        """.strip()
    assert str((c * 2) * 3) == """
REPEAT 6 {
    Y 3
    M 4
}
        """.strip()
    expected = """
REPEAT 3 {
    Y 3
    M 4
}
    """.strip()
    assert str(c * 3) == str(3 * c) == expected
    alias = c
    c *= 3
    assert alias is c
    assert str(c) == expected
    c *= 1
    assert str(c) == expected
    assert alias is c
    c *= 0
    assert str(c) == ""
    assert alias is c


def test_circuit_repr():
    v = stim.Circuit("""
        X 0
        M 0
    """)
    r = repr(v)
    assert r == """stim.Circuit('''
    X 0
    M 0
''')"""
    assert eval(r, {'stim': stim}) == v


def test_circuit_eq():
    a = """
        X 0
        M 0
    """
    b = """
        Y 0
        M 0
    """
    assert stim.Circuit() == stim.Circuit()
    assert stim.Circuit() != stim.Circuit(a)
    assert not (stim.Circuit() != stim.Circuit())
    assert not (stim.Circuit() == stim.Circuit(a))
    assert stim.Circuit(a) == stim.Circuit(a)
    assert stim.Circuit(b) == stim.Circuit(b)
    assert stim.Circuit(a) != stim.Circuit(b)

    assert stim.Circuit() != None
    assert stim.Circuit != object()
    assert stim.Circuit != "another type"
    assert not (stim.Circuit == None)
    assert not (stim.Circuit == object())
    assert not (stim.Circuit == "another type")


def test_circuit_clear():
    c = stim.Circuit("""
        X 0
        M 0
    """)
    c.clear()
    assert c == stim.Circuit()


def test_circuit_compile_sampler():
    c = stim.Circuit()
    s = c.compile_sampler()
    c.append_operation("M", [0])
    assert repr(s) == "stim.CompiledMeasurementSampler(stim.Circuit())"
    s = c.compile_sampler()
    assert repr(s) == """
stim.CompiledMeasurementSampler(stim.Circuit('''
    M 0
'''))
    """.strip()

    c.append_operation("H", [0, 1, 2, 3, 4])
    c.append_operation("M", [0, 1, 2, 3, 4])
    s = c.compile_sampler()
    r = repr(s)
    assert r == """
stim.CompiledMeasurementSampler(stim.Circuit('''
    M 0
    H 0 1 2 3 4
    M 0 1 2 3 4
'''))
    """.strip() == str(stim.CompiledMeasurementSampler(c))

    # Check that expression can be evaluated.
    _ = eval(r, {"stim": stim})


def test_circuit_compile_detector_sampler():
    c = stim.Circuit()
    s = c.compile_detector_sampler()
    c.append_operation("M", [0])
    assert repr(s) == "stim.CompiledDetectorSampler(stim.Circuit())"
    c.append_operation("DETECTOR", [stim.target_rec(-1)])
    s = c.compile_detector_sampler()
    r = repr(s)
    assert r == """
stim.CompiledDetectorSampler(stim.Circuit('''
    M 0
    DETECTOR rec[-1]
'''))
    """.strip()

    # Check that expression can be evaluated.
    _ = eval(r, {"stim": stim})


def test_circuit_flattened_operations():
    assert stim.Circuit('''
        H 0
        REPEAT 3 {
            X_ERROR(0.125) 1
        }
        CORRELATED_ERROR(0.25) X3 Y4 Z5
        M 0 !1
        DETECTOR rec[-1]
    ''').flattened_operations() == [
        ("H", [0], 0),
        ("X_ERROR", [1], 0.125),
        ("X_ERROR", [1], 0.125),
        ("X_ERROR", [1], 0.125),
        ("E", [("X", 3), ("Y", 4), ("Z", 5)], 0.25),
        ("M", [0, ("inv", 1)], 0),
        ("DETECTOR", [("rec", -1)], 0),
    ]


def test_copy():
    c = stim.Circuit("H 0")
    c2 = c.copy()
    assert c == c2
    assert c is not c2


def test_hash():
    # stim.Circuit is mutable. It must not also be value-hashable.
    # Defining __hash__ requires defining a FrozenCircuit variant instead.
    with pytest.raises(TypeError, match="unhashable"):
        _ = hash(stim.Circuit())


def test_circuit_generation():
    surface_code_circuit = stim.Circuit.generated(
            "surface_code:rotated_memory_z",
            distance=5,
            rounds=10)
    samples = surface_code_circuit.compile_detector_sampler().sample(5)
    assert samples.shape == (5, 24 * 10)
    assert np.count_nonzero(samples) == 0


def test_circuit_generation_errors():
    with pytest.raises(ValueError, match="Known repetition_code tasks"):
        stim.Circuit.generated(
            "repetition_code:UNKNOWN",
            distance=3,
            rounds=1000)
    with pytest.raises(ValueError, match="Expected type to start with."):
        stim.Circuit.generated(
            "UNKNOWN:memory",
            distance=0,
            rounds=1000)
    with pytest.raises(ValueError, match="distance >= 2"):
        stim.Circuit.generated(
            "repetition_code:memory",
            distance=1,
            rounds=1000)

    with pytest.raises(ValueError, match="0 <= after_clifford_depolarization <= 1"):
        stim.Circuit.generated(
            "repetition_code:memory",
            distance=3,
            rounds=1000,
            after_clifford_depolarization=-1)
    with pytest.raises(ValueError, match="0 <= before_round_data_depolarization <= 1"):
        stim.Circuit.generated(
            "repetition_code:memory",
            distance=3,
            rounds=1000,
            before_round_data_depolarization=-1)
    with pytest.raises(ValueError, match="0 <= after_reset_flip_probability <= 1"):
        stim.Circuit.generated(
            "repetition_code:memory",
            distance=3,
            rounds=1000,
            after_reset_flip_probability=-1)
    with pytest.raises(ValueError, match="0 <= before_measure_flip_probability <= 1"):
        stim.Circuit.generated(
            "repetition_code:memory",
            distance=3,
            rounds=1000,
            before_measure_flip_probability=-1)


def test_num_detectors():
    assert stim.Circuit().num_detectors == 0
    assert stim.Circuit("DETECTOR").num_detectors == 1
    assert stim.Circuit("""
        REPEAT 1000 {
            DETECTOR
        }
    """).num_detectors == 1000
    assert stim.Circuit("""
        DETECTOR
        REPEAT 1000000 {
            REPEAT 1000000 {
                M 0
                DETECTOR rec[-1]
            }
        }
    """).num_detectors == 1000000**2 + 1


def test_num_observables():
    assert stim.Circuit().num_observables == 0
    assert stim.Circuit("OBSERVABLE_INCLUDE(0)").num_observables == 1
    assert stim.Circuit("OBSERVABLE_INCLUDE(1)").num_observables == 2
    assert stim.Circuit("""
        M 0
        OBSERVABLE_INCLUDE(2)
        REPEAT 1000000 {
            REPEAT 1000000 {
                M 0
                OBSERVABLE_INCLUDE(3) rec[-1]
            }
            OBSERVABLE_INCLUDE(4)
        }
    """).num_observables == 5


def test_indexing_operations():
    c = stim.Circuit()
    assert len(c) == 0
    assert list(c) == []
    with pytest.raises(IndexError):
        _ = c[0]
    with pytest.raises(IndexError):
        _ = c[-1]

    c = stim.Circuit('X 0')
    assert len(c) == 1
    assert list(c) == [stim.CircuitInstruction('X', [stim.GateTarget(0)])]
    assert c[0] == c[-1] == stim.CircuitInstruction('X', [stim.GateTarget(0)])
    with pytest.raises(IndexError):
        _ = c[1]
    with pytest.raises(IndexError):
        _ = c[-2]

    c = stim.Circuit('''
        X 5 6
        REPEAT 1000 {
            H 5
        }
        M !0
    ''')
    assert len(c) == 3
    with pytest.raises(IndexError):
        _ = c[3]
    with pytest.raises(IndexError):
        _ = c[-4]
    assert list(c) == [
        stim.CircuitInstruction('X', [stim.GateTarget(5), stim.GateTarget(6)]),
        stim.CircuitRepeatBlock(1000, stim.Circuit('H 5')),
        stim.CircuitInstruction('M', [stim.GateTarget(stim.target_inv(0))]),
    ]


def test_slicing():
    c = stim.Circuit("""
        H 0
        REPEAT 5 {
            X 1
        }
        Y 2
        Z 3
    """)
    assert c[:] is not c
    assert c[:] == c
    assert c[1:-1] == stim.Circuit("""
        REPEAT 5 {
            X 1
        }
        Y 2
    """)
    assert c[::2] == stim.Circuit("""
        H 0
        Y 2
    """)
    assert c[1::2] == stim.Circuit("""
        REPEAT 5 {
            X 1
        }
        Z 3
    """)


def test_reappend_gate_targets():
    expected = stim.Circuit("""
        MPP !X0 * X1
        CX rec[-1] 5
    """)
    c = stim.Circuit()
    c.append_operation("MPP", cast(stim.CircuitInstruction, expected[0]).targets_copy())
    c.append_operation("CX", cast(stim.CircuitInstruction, expected[1]).targets_copy())
    assert c == expected


def test_append_instructions_and_blocks():
    c = stim.Circuit()

    c.append_operation("TICK")
    assert c == stim.Circuit("TICK")

    with pytest.raises(ValueError, match="no targets"):
        c.append_operation("TICK", [1, 2, 3])

    c.append_operation(stim.Circuit("H 1")[0])
    assert c == stim.Circuit("TICK\nH 1")

    c.append_operation(stim.Circuit("CX 1 2 3 4")[0])
    assert c == stim.Circuit("""
        TICK
        H 1
        CX 1 2 3 4
    """)

    c.append_operation((stim.Circuit("X 5") * 100)[0])
    assert c == stim.Circuit("""
        TICK
        H 1
        CX 1 2 3 4
        REPEAT 100 {
            X 5
        }
    """)

    c.append_operation(stim.Circuit("PAULI_CHANNEL_1(0.125, 0.25, 0.325) 4 5 6")[0])
    assert c == stim.Circuit("""
        TICK
        H 1
        CX 1 2 3 4
        REPEAT 100 {
            X 5
        }
        PAULI_CHANNEL_1(0.125, 0.25, 0.325) 4 5 6
    """)

    with pytest.raises(ValueError, match="must be a"):
        c.append_operation(object())

    with pytest.raises(ValueError, match="targets"):
        c.append_operation(stim.Circuit("H 1")[0], [2])

    with pytest.raises(ValueError, match="arg"):
        c.append_operation(stim.Circuit("H 1")[0], [], 0.1)

    with pytest.raises(ValueError, match="targets"):
        c.append_operation((stim.Circuit("H 1") * 5)[0], [2])

    with pytest.raises(ValueError, match="arg"):
        c.append_operation((stim.Circuit("H 1") * 5)[0], [], 0.1)

    with pytest.raises(ValueError, match="repeat 0"):
        c.append_operation(stim.CircuitRepeatBlock(0, stim.Circuit("H 1")))


def test_circuit_measurement_sampling_seeded():
    c = stim.Circuit("""
        H 0
        M 0
    """)
    with pytest.raises(ValueError, match="seed"):
        c.compile_sampler(seed=-1)
    with pytest.raises(ValueError, match="seed"):
        c.compile_sampler(seed=object())

    s1 = c.compile_sampler().sample(256)
    s2 = c.compile_sampler().sample(256)
    assert not np.array_equal(s1, s2)

    s1 = c.compile_sampler(seed=None).sample(256)
    s2 = c.compile_sampler(seed=None).sample(256)
    assert not np.array_equal(s1, s2)

    s1 = c.compile_sampler(seed=5).sample(256)
    s2 = c.compile_sampler(seed=5).sample(256)
    s3 = c.compile_sampler(seed=6).sample(256)
    assert np.array_equal(s1, s2)
    assert not np.array_equal(s1, s3)


def test_circuit_detector_sampling_seeded():
    c = stim.Circuit("""
        X_ERROR(0.5) 0
        M 0
        DETECTOR rec[-1]
    """)
    with pytest.raises(ValueError, match="seed"):
        c.compile_detector_sampler(seed=-1)
    with pytest.raises(ValueError, match="seed"):
        c.compile_detector_sampler(seed=object())

    s1 = c.compile_detector_sampler().sample(256)
    s2 = c.compile_detector_sampler().sample(256)
    assert not np.array_equal(s1, s2)

    s1 = c.compile_detector_sampler(seed=None).sample(256)
    s2 = c.compile_detector_sampler(seed=None).sample(256)
    assert not np.array_equal(s1, s2)

    s1 = c.compile_detector_sampler(seed=5).sample(256)
    s2 = c.compile_detector_sampler(seed=5).sample(256)
    s3 = c.compile_detector_sampler(seed=6).sample(256)
    assert np.array_equal(s1, s2)
    assert not np.array_equal(s1, s3)


def test_approx_equals():
    base = stim.Circuit("X_ERROR(0.099) 0")
    assert not base.approx_equals(stim.Circuit("X_ERROR(0.101) 0"), atol=0)
    assert not base.approx_equals(stim.Circuit("X_ERROR(0.101) 0"), atol=0.00001)
    assert base.approx_equals(stim.Circuit("X_ERROR(0.101) 0"), atol=0.01)
    assert base.approx_equals(stim.Circuit("X_ERROR(0.101) 0"), atol=999)
    assert not base.approx_equals(stim.Circuit("DEPOLARIZE1(0.101) 0"), atol=999)

    assert not base.approx_equals(object(), atol=999)
    assert not base.approx_equals(stim.PauliString("XYZ"), atol=999)


def test_append_extended_cases():
    c = stim.Circuit()
    c.append("H", 5)
    c.append("CNOT", [0, 1])
    c.append("H", c[0].targets_copy()[0])
    c.append("X", (e + 1 for e in range(5)))
    assert c == stim.Circuit("""
        H 5
        CNOT 0 1
        H 5
        X 1 2 3 4 5
    """)


def test_pickle():
    import pickle

    t = stim.Circuit("""
        H 0
        REPEAT 100 {
            M 0
            CNOT rec[-1] 2
        }
    """)
    a = pickle.dumps(t)
    assert pickle.loads(a) == t


def test_backwards_compatibility_vs_safety_append_vs_append_operation():
    c = stim.Circuit()
    with pytest.raises(ValueError, match="takes 1 parens argument"):
        c.append("X_ERROR", [5])
    with pytest.raises(ValueError, match="takes 1 parens argument"):
        c.append("OBSERVABLE_INCLUDE", [])
    assert c == stim.Circuit()
    c.append_operation("X_ERROR", [5])
    assert c == stim.Circuit("X_ERROR(0) 5")
    c.append_operation("Z_ERROR", [5], 0.25)
    assert c == stim.Circuit("X_ERROR(0) 5\nZ_ERROR(0.25) 5")


def test_anti_commuting_mpp_error_message():
    with pytest.raises(ValueError, match="while analyzing a Pauli product measurement"):
        stim.Circuit("""
            MPP X0 Z0
            DETECTOR rec[-1]
        """).detector_error_model()


def test_blocked_remnant_edge_error():
    circuit = stim.Circuit("""
        X_ERROR(0.125) 0
        CORRELATED_ERROR(0.25) X0 X1
        M 0 1
        DETECTOR rec[-1]
        DETECTOR rec[-1]
        DETECTOR rec[-2]
        DETECTOR rec[-2]
    """)

    assert circuit.detector_error_model(decompose_errors=True) == stim.DetectorErrorModel("""
        error(0.125) D2 D3
        error(0.25) D2 D3 ^ D0 D1
    """)

    with pytest.raises(ValueError, match="Failed to decompose"):
        circuit.detector_error_model(
            decompose_errors=True,
            block_decomposition_from_introducing_remnant_edges=True)

    assert circuit.detector_error_model(
        decompose_errors=True,
        block_decomposition_from_introducing_remnant_edges=True,
        ignore_decomposition_failures=True) == stim.DetectorErrorModel("""
            error(0.25) D0 D1 D2 D3
            error(0.125) D2 D3
        """)


def test_shortest_graphlike_error():
    c = stim.Circuit("""
        TICK
        X_ERROR(0.125) 0
        Y_ERROR(0.125) 0
        M 0
        OBSERVABLE_INCLUDE(0) rec[-1]
    """)

    actual = c.shortest_graphlike_error()
    assert len(actual) == 1
    assert isinstance(actual[0], stim.ExplainedError)
    assert str(actual[0]) == """ExplainedError {
    dem_error_terms: L0
    CircuitErrorLocation {
        flipped_pauli_product: Y0
        Circuit location stack trace:
            (after 1 TICKs)
            at instruction #3 (Y_ERROR) in the circuit
            at target #1 of the instruction
            resolving to Y_ERROR(0.125) 0
    }
    CircuitErrorLocation {
        flipped_pauli_product: X0
        Circuit location stack trace:
            (after 1 TICKs)
            at instruction #2 (X_ERROR) in the circuit
            at target #1 of the instruction
            resolving to X_ERROR(0.125) 0
    }
}"""

    actual = c.shortest_graphlike_error(canonicalize_circuit_errors=True)
    assert len(actual) == 1
    assert isinstance(actual[0], stim.ExplainedError)
    assert str(actual[0]) == """ExplainedError {
    dem_error_terms: L0
    CircuitErrorLocation {
        flipped_pauli_product: X0
        Circuit location stack trace:
            (after 1 TICKs)
            at instruction #2 (X_ERROR) in the circuit
            at target #1 of the instruction
            resolving to X_ERROR(0.125) 0
    }
}"""


def test_shortest_graphlike_error_empty():
    with pytest.raises(ValueError, match="Failed to find"):
        stim.Circuit().shortest_graphlike_error()


def test_shortest_graphlike_error_msgs():
    with pytest.raises(
            ValueError,
            match="NO OBSERVABLES"
    ):
        stim.Circuit().shortest_graphlike_error()

    c = stim.Circuit("""
        M 0
        OBSERVABLE_INCLUDE(0) rec[-1]
    """)
    with pytest.raises(ValueError, match="NO DETECTORS"):
        c.shortest_graphlike_error()

    c = stim.Circuit("""
        X_ERROR(0.1) 0
        M 0
    """)
    with pytest.raises(ValueError, match=r"NO OBSERVABLES(.|\n)*NO DETECTORS"):
        c.shortest_graphlike_error()
    with pytest.raises(ValueError, match=""):
        c.shortest_graphlike_error()

    c = stim.Circuit("""
        M 0
        DETECTOR rec[-1]
        OBSERVABLE_INCLUDE(0) rec[-1]
    """)
    with pytest.raises(ValueError, match="NO ERRORS"):
        c.shortest_graphlike_error()

    c = stim.Circuit("""
        M(0.1) 0
        DETECTOR rec[-1]
        DETECTOR rec[-1]
        DETECTOR rec[-1]
        OBSERVABLE_INCLUDE(0) rec[-1]
    """)
    with pytest.raises(ValueError, match="NO GRAPHLIKE ERRORS"):
        c.shortest_graphlike_error()

    c = stim.Circuit("""
        X_ERROR(0.1) 0
        M 0
        DETECTOR rec[-1]
    """)
    with pytest.raises(ValueError, match="NO OBSERVABLES"):
        c.shortest_graphlike_error()


def test_search_for_undetectable_logical_errors_empty():
    with pytest.raises(ValueError, match="Failed to find"):
        stim.Circuit().search_for_undetectable_logical_errors(
            dont_explore_edges_increasing_symptom_degree=True,
            dont_explore_edges_with_degree_above=4,
            dont_explore_detection_event_sets_with_size_above=4,
        )


def test_search_for_undetectable_logical_errors_msgs():
    with pytest.raises(ValueError, match=r"NO OBSERVABLES(.|\n)*NO DETECTORS"):
        stim.Circuit().search_for_undetectable_logical_errors(
            dont_explore_edges_increasing_symptom_degree=True,
            dont_explore_edges_with_degree_above=4,
            dont_explore_detection_event_sets_with_size_above=4,
        )

    c = stim.Circuit("""
        M 0
        OBSERVABLE_INCLUDE(0) rec[-1]
    """)
    with pytest.raises(ValueError, match=r"NO DETECTORS(.|\n)*NO ERRORS"):
        c.search_for_undetectable_logical_errors(
            dont_explore_edges_increasing_symptom_degree=True,
            dont_explore_edges_with_degree_above=4,
            dont_explore_detection_event_sets_with_size_above=4,
        )

    c = stim.Circuit("""
        X_ERROR(0.1) 0
        M 0
    """)
    with pytest.raises(ValueError, match=r"NO OBSERVABLES(.|\n)*NO DETECTORS(.|\n)*NO ERRORS"):
        c.search_for_undetectable_logical_errors(
            dont_explore_edges_increasing_symptom_degree=True,
            dont_explore_edges_with_degree_above=4,
            dont_explore_detection_event_sets_with_size_above=4,
        )

    c = stim.Circuit("""
        M 0
        DETECTOR rec[-1]
        OBSERVABLE_INCLUDE(0) rec[-1]
    """)
    with pytest.raises(ValueError, match="NO ERRORS"):
        c.search_for_undetectable_logical_errors(
            dont_explore_edges_increasing_symptom_degree=True,
            dont_explore_edges_with_degree_above=4,
            dont_explore_detection_event_sets_with_size_above=4,
        )

    c = stim.Circuit("""
        X_ERROR(0.1) 0
        M 0
        DETECTOR rec[-1]
    """)
    with pytest.raises(ValueError, match="NO OBSERVABLES"):
        c.search_for_undetectable_logical_errors(
            dont_explore_edges_increasing_symptom_degree=True,
            dont_explore_edges_with_degree_above=4,
            dont_explore_detection_event_sets_with_size_above=4,
        )


def test_shortest_graphlike_error_ignore():
    c = stim.Circuit("""
        TICK
        X_ERROR(0.125) 0
        M 0
        DETECTOR rec[-1]
        DETECTOR rec[-1]
        DETECTOR rec[-1]
    """)
    with pytest.raises(ValueError, match="Failed to decompose errors"):
        c.shortest_graphlike_error(ignore_ungraphlike_errors=False)
    with pytest.raises(ValueError, match="Failed to find any graphlike logical errors"):
        c.shortest_graphlike_error(ignore_ungraphlike_errors=True)


def test_coords():
    circuit = stim.Circuit("""
        QUBIT_COORDS(1, 2, 3) 0
        QUBIT_COORDS(2) 1
        SHIFT_COORDS(5)
        QUBIT_COORDS(3) 4
    """)
    assert circuit.get_final_qubit_coordinates() == {
        0: [1, 2, 3],
        1: [2],
        4: [8],
    }


def test_explain_errors():
    circuit = stim.Circuit("""
        H 0
        CNOT 0 1
        DEPOLARIZE1(0.01) 0
        CNOT 0 1
        H 0
        M 0 1
        DETECTOR rec[-1]
        DETECTOR rec[-2]
    """)
    r = circuit.explain_detector_error_model_errors()
    assert len(r) == 3
    assert str(r[0]) == """ExplainedError {
    dem_error_terms: D0
    CircuitErrorLocation {
        flipped_pauli_product: X0
        Circuit location stack trace:
            (after 0 TICKs)
            at instruction #3 (DEPOLARIZE1) in the circuit
            at target #1 of the instruction
            resolving to DEPOLARIZE1(0.01) 0
    }
}"""
    assert str(r[1]) == """ExplainedError {
    dem_error_terms: D0 D1
    CircuitErrorLocation {
        flipped_pauli_product: Y0
        Circuit location stack trace:
            (after 0 TICKs)
            at instruction #3 (DEPOLARIZE1) in the circuit
            at target #1 of the instruction
            resolving to DEPOLARIZE1(0.01) 0
    }
}"""
    assert str(r[2]) == """ExplainedError {
    dem_error_terms: D1
    CircuitErrorLocation {
        flipped_pauli_product: Z0
        Circuit location stack trace:
            (after 0 TICKs)
            at instruction #3 (DEPOLARIZE1) in the circuit
            at target #1 of the instruction
            resolving to DEPOLARIZE1(0.01) 0
    }
}"""

    r = circuit.explain_detector_error_model_errors(
        dem_filter=stim.DetectorErrorModel('error(1) D0 D1'),
        reduce_to_one_representative_error=True,
    )
    assert len(r) == 1
    assert str(r[0]) == """ExplainedError {
    dem_error_terms: D0 D1
    CircuitErrorLocation {
        flipped_pauli_product: Y0
        Circuit location stack trace:
            (after 0 TICKs)
            at instruction #3 (DEPOLARIZE1) in the circuit
            at target #1 of the instruction
            resolving to DEPOLARIZE1(0.01) 0
    }
}"""


def test_without_noise():
    assert stim.Circuit("""
        X_ERROR(0.25) 0
        CNOT 0 1
        M(0.125) 0
        REPEAT 50 {
            DEPOLARIZE1(0.25) 0 1 2
            X 0 1 2
        }
    """).without_noise() == stim.Circuit("""
        CNOT 0 1
        M 0
        REPEAT 50 {
            X 0 1 2
        }
    """)


def test_flattened():
    assert stim.Circuit("""
        SHIFT_COORDS(5, 0)
        QUBIT_COORDS(1, 2, 3) 0
        REPEAT 5 {
            MR 0 1
            DETECTOR(0, 0) rec[-2]
            DETECTOR(1, 0) rec[-1]
            SHIFT_COORDS(0, 1)
        }
    """).flattened() == stim.Circuit("""
        QUBIT_COORDS(6, 2, 3) 0
        MR 0 1
        DETECTOR(5, 0) rec[-2]
        DETECTOR(6, 0) rec[-1]
        MR 0 1
        DETECTOR(5, 1) rec[-2]
        DETECTOR(6, 1) rec[-1]
        MR 0 1
        DETECTOR(5, 2) rec[-2]
        DETECTOR(6, 2) rec[-1]
        MR 0 1
        DETECTOR(5, 3) rec[-2]
        DETECTOR(6, 3) rec[-1]
        MR 0 1
        DETECTOR(5, 4) rec[-2]
        DETECTOR(6, 4) rec[-1]
    """)


def test_complex_slice_does_not_seg_fault():
    with pytest.raises(TypeError):
        _ = stim.Circuit()[1j]


def test_circuit_from_file():
    with tempfile.TemporaryDirectory() as tmpdir:
        path = tmpdir + '/tmp.stim'
        with open(path, 'w') as f:
            print('H 5', file=f)
        assert stim.Circuit.from_file(path) == stim.Circuit('H 5')

    with tempfile.TemporaryDirectory() as tmpdir:
        path = pathlib.Path(tmpdir) / 'tmp.stim'
        with open(path, 'w') as f:
            print('H 5', file=f)
        assert stim.Circuit.from_file(path) == stim.Circuit('H 5')

    with tempfile.TemporaryDirectory() as tmpdir:
        path = tmpdir + '/tmp.stim'
        with open(path, 'w') as f:
            print('CNOT 4 5', file=f)
        with open(path) as f:
            assert stim.Circuit.from_file(f) == stim.Circuit('CX 4 5')

    with pytest.raises(ValueError, match="how to read"):
        stim.Circuit.from_file(object())
    with pytest.raises(ValueError, match="how to read"):
        stim.Circuit.from_file(123)


def test_circuit_to_file():
    c = stim.Circuit('H 5\ncnot 0 1')
    with tempfile.TemporaryDirectory() as tmpdir:
        path = tmpdir + '/tmp.stim'
        c.to_file(path)
        with open(path) as f:
            assert f.read() == 'H 5\nCX 0 1\n'

    with tempfile.TemporaryDirectory() as tmpdir:
        path = pathlib.Path(tmpdir) / 'tmp.stim'
        c.to_file(path)
        with open(path) as f:
            assert f.read() == 'H 5\nCX 0 1\n'

    with tempfile.TemporaryDirectory() as tmpdir:
        path = tmpdir + '/tmp.stim'
        with open(path, 'w') as f:
            c.to_file(f)
        with open(path) as f:
            assert f.read() == 'H 5\nCX 0 1\n'

    with pytest.raises(ValueError, match="how to write"):
        c.to_file(object())
    with pytest.raises(ValueError, match="how to write"):
        c.to_file(123)


def test_diagram():
    c = stim.Circuit("""
        H 0
        CX 0 1
    """)
    assert str(c.diagram()).strip() == """
q0: -H-@-
       |
q1: ---X-
    """.strip()
    assert str(c.diagram(type='timeline-text')) == str(c.diagram())

    c = stim.Circuit("""
        H 0
        CNOT 0 1
        TICK
        M 0 1
        DETECTOR rec[-1] rec[-2]
    """)
    assert str(c.diagram(type='detector-slice-text', tick=1)).strip() == """
q0: -Z:D0-
     |
q1: -Z:D0-
    """.strip()

    c = stim.Circuit("""
        H 0
        CNOT 0 1 0 2
        TICK
        M 0 1 2
        DETECTOR(4,5) rec[-1] rec[-2]
        DETECTOR(6) rec[-2] rec[-3]
    """)
    assert str(c.diagram(type='detector-slice-text', tick=1, filter_coords=[(5, 6, 7), (6,), (7, 8)])).strip() == """
q0: -Z:D1-
     |
q1: -Z:D1-

q2: ------
    """.strip()

    assert c.diagram() is not None
    assert c.diagram(type="timeline-svg") is not None
    assert c.diagram(type="timeline-svg", tick=5) is not None
    assert c.diagram("timeline-svg") is not None
    assert c.diagram("timeline-3d") is not None
    assert c.diagram("timeline-3d-html") is not None

    assert c.diagram("matchgraph-svg") is not None
    assert c.diagram("matchgraph-3d") is not None
    assert c.diagram("matchgraph-3d-html") is not None
    assert c.diagram("match-graph-svg") is not None
    assert c.diagram("match-graph-3d") is not None
    assert c.diagram("match-graph-3d-html") is not None

    assert c.diagram("detslice-svg", tick=1) is not None
    assert c.diagram("detslice-text", tick=1) is not None
    assert c.diagram("detector-slice-svg", tick=1) is not None
    assert c.diagram("detector-slice-text", tick=1) is not None

    assert c.diagram("detslice-with-ops-svg", tick=1) is not None
    assert c.diagram("timeslice-svg", tick=1) is not None
    assert c.diagram("time-slice-svg", tick=1) is not None
    assert c.diagram("time+detector-slice-svg", tick=1) is not None
    assert c.diagram("time+detector-slice-svg", tick=range(1, 3)) is not None
    with pytest.raises(ValueError, match="step"):
        assert c.diagram("time+detector-slice-svg", tick=range(1, 3, 2)) is not None
    with pytest.raises(ValueError, match="stop"):
        assert c.diagram("time+detector-slice-svg", tick=range(3, 3)) is not None


def test_circuit_inverse():
    assert stim.Circuit("""
        S 0 1
        CX 0 1 0 2
    """).inverse() == stim.Circuit("""
        CX 0 2 0 1
        S_DAG 1 0
    """)


def test_circuit_slice_reverse():
    c = stim.Circuit()
    assert c[::-1] == stim.Circuit()
    c = stim.Circuit("X 1\nY 2\nZ 3")
    assert c[::-1] == stim.Circuit("Z 3\nY 2\nX 1")


def test_with_inlined_feedback_bad_end_eats_into_loop():
    assert stim.Circuit("""
        CX 0 1
        M 1
        CX rec[-1] 1
        CX 0 1
        M 1
        DETECTOR rec[-1] rec[-2]
        OBSERVABLE_INCLUDE(0) rec[-1]
    """).with_inlined_feedback() == stim.Circuit("""
        CX 0 1
        M 1
        OBSERVABLE_INCLUDE(0) rec[-1]
        CX 0 1
        M 1
        DETECTOR rec[-1]
        OBSERVABLE_INCLUDE(0) rec[-1]
    """)

    before = stim.Circuit("""
        R 0 1 2 3 4 5 6

        X_ERROR(0.125) 0 1 2 3 4 5 6
        TICK
        CX 0 1 2 3 4 5
        X_ERROR(0.125) 0 1 2 3 4 5 6
        TICK
        CX 6 5 4 3 2 1
        X_ERROR(0.125) 0 1 2 3 4 5 6
        TICK
        M(0.25) 1 3 5
        CX rec[-1] 5 rec[-2] 3 rec[-3] 1
        DETECTOR rec[-1]
        DETECTOR rec[-2]
        DETECTOR rec[-3]
        X_ERROR(0.125) 0 1 2 3 4 5 6
        TICK

        REPEAT 10 {
            X_ERROR(0.125) 0 1 2 3 4 5 6
            TICK
            CX 0 1 2 3 4 5
            X_ERROR(0.125) 0 1 2 3 4 5 6
            TICK
            CX 6 5 4 3 2 1
            X_ERROR(0.125) 0 1 2 3 4 5 6
            TICK
            M(0.25) 1 3 5
            CX rec[-1] 5 rec[-2] 3 rec[-3] 1
            DETECTOR rec[-1] rec[-4]
            DETECTOR rec[-2] rec[-5]
            DETECTOR rec[-3] rec[-6]
            X_ERROR(0.125) 0 1 2 3 4 5 6
            TICK
        }

        X_ERROR(0.125) 0 1 2 3 4 5 6
        TICK
        CX 0 1 2 3 4 5
        X_ERROR(0.125) 0 1 2 3 4 5 6
        TICK
        CX 6 5 4 3 2 1
        X_ERROR(0.125) 0 1 2 3 4 5 6
        TICK
        M(0.25) 1 3 5
        CX rec[-1] 5 rec[-2] 3 rec[-3] 1
        DETECTOR rec[-1] rec[-2] rec[-3]
        DETECTOR rec[-3] rec[-4] rec[-5]
        DETECTOR rec[-5] rec[-6] rec[-7]
        X_ERROR(0.125) 0 1 2 3 4 5 6
        TICK

        OBSERVABLE_INCLUDE(0) rec[-1]
    """)
    after = before.with_inlined_feedback()
    assert after == stim.Circuit("""
        R 0 1 2 3 4 5 6

        X_ERROR(0.125) 0 1 2 3 4 5 6
        TICK
        CX 0 1 2 3 4 5
        X_ERROR(0.125) 0 1 2 3 4 5 6
        TICK
        CX 6 5 4 3 2 1
        X_ERROR(0.125) 0 1 2 3 4 5 6
        TICK
        M(0.25) 1 3 5
        DETECTOR rec[-1]
        DETECTOR rec[-2]
        DETECTOR rec[-3]
        X_ERROR(0.125) 0 1 2 3 4 5 6
        TICK

        X_ERROR(0.125) 0 1 2 3 4 5 6
        TICK
        CX 0 1 2 3 4 5
        X_ERROR(0.125) 0 1 2 3 4 5 6
        TICK
        CX 6 5 4 3 2 1
        X_ERROR(0.125) 0 1 2 3 4 5 6
        TICK
        M(0.25) 1 3 5
        DETECTOR rec[-1]
        DETECTOR rec[-2]
        DETECTOR rec[-3]
        X_ERROR(0.125) 0 1 2 3 4 5 6
        TICK

        REPEAT 8 {
            X_ERROR(0.125) 0 1 2 3 4 5 6
            TICK
            CX 0 1 2 3 4 5
            X_ERROR(0.125) 0 1 2 3 4 5 6
            TICK
            CX 6 5 4 3 2 1
            X_ERROR(0.125) 0 1 2 3 4 5 6
            TICK
            M(0.25) 1 3 5
            DETECTOR rec[-7] rec[-1]
            DETECTOR rec[-8] rec[-2]
            DETECTOR rec[-9] rec[-3]
            X_ERROR(0.125) 0 1 2 3 4 5 6
            TICK
        }

        X_ERROR(0.125) 0 1 2 3 4 5 6
        TICK
        CX 0 1 2 3 4 5
        X_ERROR(0.125) 0 1 2 3 4 5 6
        TICK
        CX 6 5 4 3 2 1
        X_ERROR(0.125) 0 1 2 3 4 5 6
        TICK
        M(0.25) 1 3 5
        OBSERVABLE_INCLUDE(0) rec[-1]
        DETECTOR rec[-7] rec[-1]
        DETECTOR rec[-8] rec[-2]
        DETECTOR rec[-9] rec[-3]
        X_ERROR(0.125) 0 1 2 3 4 5 6
        TICK

        X_ERROR(0.125) 0 1 2 3 4 5 6
        TICK
        CX 0 1 2 3 4 5
        X_ERROR(0.125) 0 1 2 3 4 5 6
        TICK
        CX 6 5 4 3 2 1
        X_ERROR(0.125) 0 1 2 3 4 5 6
        TICK
        M(0.25) 1 3 5
        DETECTOR rec[-6] rec[-5] rec[-4] rec[-3] rec[-2] rec[-1]
        DETECTOR rec[-8] rec[-7] rec[-6] rec[-5] rec[-4] rec[-3]
        DETECTOR rec[-10] rec[-9] rec[-8] rec[-7] rec[-6] rec[-5]
        X_ERROR(0.125) 0 1 2 3 4 5 6
        TICK

        OBSERVABLE_INCLUDE(0) rec[-1]
    """)

    dem1 = before.flattened().detector_error_model()
    dem2 = after.flattened().detector_error_model()
    assert dem1.approx_equals(dem2, atol=1e-5)


def test_with_inlined_feedback():
    assert stim.Circuit("""
        CX 0 1
        M 1
        CX rec[-1] 1
        CX 0 1
        M 1
        DETECTOR rec[-1] rec[-2]
        OBSERVABLE_INCLUDE(0) rec[-1]
    """).with_inlined_feedback() == stim.Circuit("""
        CX 0 1
        M 1
        OBSERVABLE_INCLUDE(0) rec[-1]
        CX 0 1
        M 1
        DETECTOR rec[-1]
        OBSERVABLE_INCLUDE(0) rec[-1]
    """)

    before = stim.Circuit("""
        R 0 1 2 3 4 5 6

        X_ERROR(0.125) 0 1 2 3 4 5 6
        TICK
        CX 0 1 2 3 4 5
        X_ERROR(0.125) 0 1 2 3 4 5 6
        TICK
        CX 6 5 4 3 2 1
        X_ERROR(0.125) 0 1 2 3 4 5 6
        TICK
        M(0.25) 1 3 5
        CX rec[-1] 5 rec[-2] 3 rec[-3] 1
        DETECTOR rec[-1]
        DETECTOR rec[-2]
        DETECTOR rec[-3]
        X_ERROR(0.125) 0 1 2 3 4 5 6
        TICK

        REPEAT 10 {
            X_ERROR(0.125) 0 1 2 3 4 5 6
            TICK
            CX 0 1 2 3 4 5
            X_ERROR(0.125) 0 1 2 3 4 5 6
            TICK
            CX 6 5 4 3 2 1
            X_ERROR(0.125) 0 1 2 3 4 5 6
            TICK
            M(0.25) 1 3 5
            CX rec[-1] 5 rec[-2] 3 rec[-3] 1
            DETECTOR rec[-1] rec[-4]
            DETECTOR rec[-2] rec[-5]
            DETECTOR rec[-3] rec[-6]
            X_ERROR(0.125) 0 1 2 3 4 5 6
            TICK
        }

        X_ERROR(0.125) 0 1 2 3 4 5 6
        TICK
        CX 0 1 2 3 4 5
        X_ERROR(0.125) 0 1 2 3 4 5 6
        TICK
        CX 6 5 4 3 2 1
        X_ERROR(0.125) 0 1 2 3 4 5 6
        TICK
        M(0.25) 0 1 2 3 4 5 6
        CX rec[-1] 5 rec[-2] 3 rec[-3] 1
        DETECTOR rec[-1] rec[-2] rec[-3]
        DETECTOR rec[-3] rec[-4] rec[-5]
        DETECTOR rec[-5] rec[-6] rec[-7]
        X_ERROR(0.125) 0 1 2 3 4 5 6
        TICK

        OBSERVABLE_INCLUDE(0) rec[-1]
    """)
    after = before.with_inlined_feedback()
    assert str(after) == str(stim.Circuit("""
        R 0 1 2 3 4 5 6

        X_ERROR(0.125) 0 1 2 3 4 5 6
        TICK
        CX 0 1 2 3 4 5
        X_ERROR(0.125) 0 1 2 3 4 5 6
        TICK
        CX 6 5 4 3 2 1
        X_ERROR(0.125) 0 1 2 3 4 5 6
        TICK
        M(0.25) 1 3 5
        DETECTOR rec[-1]
        DETECTOR rec[-2]
        DETECTOR rec[-3]
        X_ERROR(0.125) 0 1 2 3 4 5 6
        TICK

        X_ERROR(0.125) 0 1 2 3 4 5 6
        TICK
        CX 0 1 2 3 4 5
        X_ERROR(0.125) 0 1 2 3 4 5 6
        TICK
        CX 6 5 4 3 2 1
        X_ERROR(0.125) 0 1 2 3 4 5 6
        TICK
        M(0.25) 1 3 5
        DETECTOR rec[-1]
        DETECTOR rec[-2]
        DETECTOR rec[-3]
        X_ERROR(0.125) 0 1 2 3 4 5 6
        TICK

        REPEAT 9 {
            X_ERROR(0.125) 0 1 2 3 4 5 6
            TICK
            CX 0 1 2 3 4 5
            X_ERROR(0.125) 0 1 2 3 4 5 6
            TICK
            CX 6 5 4 3 2 1
            X_ERROR(0.125) 0 1 2 3 4 5 6
            TICK
            M(0.25) 1 3 5
            DETECTOR rec[-7] rec[-1]
            DETECTOR rec[-8] rec[-2]
            DETECTOR rec[-9] rec[-3]
            X_ERROR(0.125) 0 1 2 3 4 5 6
            TICK
        }

        X_ERROR(0.125) 0 1 2 3 4 5 6
        TICK
        CX 0 1 2 3 4 5
        X_ERROR(0.125) 0 1 2 3 4 5 6
        TICK
        CX 6 5 4 3 2 1
        X_ERROR(0.125) 0 1 2 3 4 5 6
        TICK
        M(0.25) 0 1 2 3 4 5 6
        DETECTOR rec[-8] rec[-3] rec[-2] rec[-1]
        DETECTOR rec[-9] rec[-5] rec[-4] rec[-3]
        DETECTOR rec[-10] rec[-7] rec[-6] rec[-5]
        X_ERROR(0.125) 0 1 2 3 4 5 6
        TICK

        OBSERVABLE_INCLUDE(0) rec[-1]
    """))

    dem1 = before.flattened().detector_error_model()
    dem2 = after.flattened().detector_error_model()
    assert dem1.approx_equals(dem2, atol=1e-5)


def test_detslice_ops_diagram_no_ticks_does_not_hang():
    assert stim.Circuit.generated("surface_code:rotated_memory_x", rounds=5, distance=5).diagram("detslice-svg") is not None


def test_num_ticks():
    assert stim.Circuit().num_ticks == 0
    assert stim.Circuit("TICK").num_ticks == 1
    assert stim.Circuit("""
        TICK
        REPEAT 100 {
            TICK
            TICK
            REPEAT 10 {
                TICK
            }
        }
    """).num_ticks == 1201
    assert stim.Circuit("""
        H 0
        TICK
        CX 0 1
        TICK
    """).num_ticks == 2


def test_reference_sample():
    circuit = stim.Circuit(
        """
        H 0
        CNOT 0 1
    """
    )
    ref = circuit.reference_sample()
    assert len(ref) == 0
    circuit = stim.Circuit(
        """
        H 0
        M 0
        M 1
    """
    )
    circuit = stim.Circuit(
        """
        H 0 1
        CX 0 2 1 3
        MPP X0*X1 Y0*Y1 Z0*Z1
    """
    )
    np.testing.assert_array_equal(circuit.reference_sample(), circuit.reference_sample())
    assert np.sum(circuit.reference_sample()) % 2 == 1
    circuit.append("X", (i for i in range(0, 100, 2)))
    circuit.append("M", (i for i in range(100)))
    ref_sample = circuit.reference_sample(bit_packed=True)
    unpacked = np.unpackbits(ref_sample, bitorder="little")
    expected = circuit.reference_sample(bit_packed=False)
    expected_padded = np.zeros_like(unpacked)
    expected_padded[:len(expected)] = expected
    np.testing.assert_array_equal(unpacked, expected_padded)


def test_max_mix_depolarization_is_allowed_in_dem_conversion_without_args():
    assert stim.Circuit("""
        H 0
        CX 0 1
        DEPOLARIZE1(0.75) 0
        CX 0 1
        H 0
        M 0 1
        DETECTOR rec[-1]
        DETECTOR rec[-2]
    """).detector_error_model(approximate_disjoint_errors=True) == stim.DetectorErrorModel("""
        error(0.5) D0
        error(0.5) D0 D1
        error(0.5) D1
    """)

    assert stim.Circuit("""
        H 0 1
        CX 0 2 1 3
        DEPOLARIZE2(0.9375) 0 1
        CX 0 2 1 3
        H 0 1
        M 0 1 2 3
        DETECTOR rec[-1]
        DETECTOR rec[-2]
        DETECTOR rec[-3]
        DETECTOR rec[-4]
    """).detector_error_model() == stim.DetectorErrorModel("""
        error(0.5) D0
        error(0.5) D0 D1
        error(0.5) D0 D1 D2
        error(0.5) D0 D1 D2 D3
        error(0.5) D0 D1 D3
        error(0.5) D0 D2
        error(0.5) D0 D2 D3
        error(0.5) D0 D3
        error(0.5) D1
        error(0.5) D1 D2
        error(0.5) D1 D2 D3
        error(0.5) D1 D3
        error(0.5) D2
        error(0.5) D2 D3
        error(0.5) D3
    """)


def test_shortest_graphlike_error_many_obs():
    c = stim.Circuit("""
        MPP Z0*Z1 Z1*Z2 Z2*Z3 Z3*Z4
        X_ERROR(0.1) 0 1 2 3 4
        MPP Z0*Z1 Z1*Z2 Z2*Z3 Z3*Z4
        DETECTOR rec[-1] rec[-5]
        DETECTOR rec[-2] rec[-6]
        DETECTOR rec[-3] rec[-7]
        DETECTOR rec[-4] rec[-8]
        M 4
        OBSERVABLE_INCLUDE(1200) rec[-1]
    """)
    assert len(c.shortest_graphlike_error()) == 5


def test_detslice_filter_coords_flexibility():
    c = stim.Circuit.generated("repetition_code:memory", distance=3, rounds=3)
    d1 = c.diagram("detslice", filter_coords=[stim.DemTarget.relative_detector_id(1)])
    d2 = c.diagram("detslice-svg", filter_coords=stim.DemTarget.relative_detector_id(1))
    d3 = c.diagram("detslice", filter_coords=["D1"])
    d4 = c.diagram("detslice", filter_coords="D1")
    d5 = c.diagram("detector-slice-svg", filter_coords=[3, 0])
    d6 = c.diagram("detslice-svg", filter_coords=[[3, 0]])
    assert str(d1) == str(d2)
    assert str(d1) == str(d3)
    assert str(d1) == str(d4)
    assert str(d1) == str(d5)
    assert str(d1) == str(d6)
    assert str(d1) != str(c.diagram("detslice", filter_coords="L0"))

    d1 = c.diagram("detslice", filter_coords=[stim.DemTarget.relative_detector_id(1), stim.DemTarget.relative_detector_id(3), stim.DemTarget.relative_detector_id(5), "D7"])
    d2 = c.diagram("detslice", filter_coords=["D1", "D3", "D5", "D7"])
    d3 = c.diagram("detslice-svg", filter_coords=[3,])
    d4 = c.diagram("detslice-svg", filter_coords=[[3,]])
    d5 = c.diagram("detslice-svg", filter_coords=[[3, 0], [3, 1], [3, 2], [3, 3]])
    assert str(d1) == str(d2)
    assert str(d1) == str(d3)
    assert str(d1) == str(d4)
    assert str(d1) == str(d5)


def test_has_flow_ry():
    c = stim.Circuit("""
        RY 0
    """)
    assert c.has_flow(stim.Flow("1 -> Y"))
    assert not c.has_flow(stim.Flow("1 -> -Y"))
    assert not c.has_flow(stim.Flow("1 -> X"))
    assert c.has_flow(stim.Flow("1 -> Y"), unsigned=True)
    assert not c.has_flow(stim.Flow("1 -> X"), unsigned=True)
    assert c.has_flow(stim.Flow("1 -> -Y"), unsigned=True)


def test_has_flow_cxs():
    c = stim.Circuit("""
        CX 0 1
        S 0
    """)

    assert c.has_flow(stim.Flow("X_ -> YX"))
    assert c.has_flow(stim.Flow("Y_ -> -XX"))
    assert not c.has_flow(stim.Flow("X_ -> XX"))
    assert not c.has_flow(stim.Flow("X_ -> -XX"))

    assert c.has_flow(stim.Flow("X_ -> YX"), unsigned=True)
    assert c.has_flow(stim.Flow("Y_ -> -XX"), unsigned=True)
    assert not c.has_flow(stim.Flow("X_ -> XX"), unsigned=True)
    assert not c.has_flow(stim.Flow("X_ -> -XX"), unsigned=True)


def test_has_flow_cxm():
    c = stim.Circuit("""
        CX 0 1
        M 1
    """)
    assert c.has_flow(stim.Flow("1 -> _Z xor rec[0]"))
    assert c.has_flow(stim.Flow("ZZ -> rec[0]"))
    assert c.has_flow(stim.Flow("ZZ -> _Z"))
    assert c.has_flow(stim.Flow("XX -> X_"))
    assert c.has_flow(stim.Flow("1 -> _Z xor rec[0]"), unsigned=True)
    assert c.has_flow(stim.Flow("ZZ -> rec[0]"), unsigned=True)
    assert c.has_flow(stim.Flow("ZZ -> _Z"), unsigned=True)
    assert c.has_flow(stim.Flow("XX -> X_"), unsigned=True)


def test_has_flow_lattice_surgery():
    c = stim.Circuit("""
        # Lattice surgery CNOT with feedback.
        RX 2
        MZZ 2 0
        MXX 2 1
        MZ 2
        CX rec[-1] 1 rec[-3] 1
        CZ rec[-2] 0

        S 0
    """)
    assert c.has_flow(stim.Flow("X_ -> YX"))
    assert c.has_flow(stim.Flow("Z_ -> Z_"))
    assert c.has_flow(stim.Flow("_X -> _X"))
    assert c.has_flow(stim.Flow("_Z -> ZZ"))
    assert not c.has_flow(stim.Flow("X_ -> XX"))

    assert not c.has_flow(stim.Flow("X_ -> XX"))
    assert not c.has_flow(stim.Flow("X_ -> -YX"))
    assert not c.has_flow(stim.Flow("X_ -> XX"), unsigned=True)
    assert c.has_flow(stim.Flow("X_ -> -YX"), unsigned=True)


def test_has_flow_lattice_surgery_without_feedback():
    c = stim.Circuit("""
        # Lattice surgery CNOT without feedback.
        RX 2
        MZZ 2 0
        MXX 2 1
        MZ 2

        S 0
    """)
    assert c.has_flow(stim.Flow("X_ -> YX xor rec[1]"))
    assert c.has_flow(stim.Flow("Z_ -> Z_"))
    assert c.has_flow(stim.Flow("_X -> _X"))
    assert c.has_flow(stim.Flow("_Z -> ZZ xor rec[0] xor rec[2]"))
    assert not c.has_flow(stim.Flow("X_ -> XX"))
    assert c.has_all_flows([])
    assert c.has_all_flows([
        stim.Flow("X_ -> YX xor rec[1]"),
        stim.Flow("Z_ -> Z_"),
    ])
    assert not c.has_all_flows([
        stim.Flow("X_ -> YX xor rec[1]"),
        stim.Flow("Z_ -> Z_"),
        stim.Flow("X_ -> XX"),
    ])

    assert not c.has_flow(stim.Flow("X_ -> XX"))
    assert not c.has_flow(stim.Flow("X_ -> -YX"))
    assert not c.has_flow(stim.Flow("X_ -> XX"), unsigned=True)
    assert c.has_flow(stim.Flow("X_ -> -YX xor rec[1]"), unsigned=True)


def test_has_flow_shorthands():
    c = stim.Circuit("""
        MZ 99
        MXX 1 99
        MZZ 0 99
        MX 99
    """)

    assert c.has_flow(stim.Flow("X_ -> XX xor rec[1] xor rec[3]"))
    assert c.has_flow(stim.Flow("Z_ -> Z_"))
    assert c.has_flow(stim.Flow("_X -> _X"))
    assert c.has_flow(stim.Flow("_Z -> ZZ xor rec[0] xor rec[2]"))

    assert c.has_flow(stim.Flow("X_ -> XX xor rec[1] xor rec[3]"))
    assert not c.has_flow(stim.Flow("Z_ -> -Z_"))
    assert not c.has_flow(stim.Flow("-Z_ -> Z_"))
    assert not c.has_flow(stim.Flow("Z_ -> X_"))
    assert c.has_flow(stim.Flow("iX_ -> iXX xor rec[1] xor rec[3]"))
    assert not c.has_flow(stim.Flow("-iX_ -> iXX xor rec[1] xor rec[3]"))
    assert c.has_flow(stim.Flow("-iX_ -> -iXX xor rec[1] xor rec[3]"))
    with pytest.raises(ValueError, match="Anti-Hermitian"):
        stim.Flow("iX_ -> XX")


def test_decomposed():
    assert stim.Circuit("""
        ISWAP 0 1 2 1
        TICK
<<<<<<< HEAD
        CPP X2*X1 !Z1*Z2
=======
        MPP X1*Z2*Y3
>>>>>>> 4040fd80
    """).decomposed() == stim.Circuit("""
        H 0
        CX 0 1 1 0
        H 1
        S 1 0
        H 2
        CX 2 1 1 2
        H 1
        S 1 2
        TICK
<<<<<<< HEAD
        H 1 2
        CX 2 1
        H 2 2
        CX 1 2
        H 2
        S 1 1
        H 2
        CX 2 1
        H 1 2
    """)
=======
        H 1 3
        S 3
        H 3
        S 3 3
        CX 2 1 3 1
        M 1
        CX 2 1 3 1
        H 3
        S 3
        H 3
        S 3 3
        H 1
    """)


def test_detecting_regions():
    assert stim.Circuit('''
        R 0
        TICK
        H 0
        TICK
        CX 0 1
        TICK
        MX 0 1
        DETECTOR rec[-1] rec[-2]
    ''').detecting_regions() == {stim.DemTarget.relative_detector_id(0): {
        0: stim.PauliString("Z_"),
        1: stim.PauliString("X_"),
        2: stim.PauliString("XX"),
    }}


def test_detecting_region_filters():
    c = stim.Circuit.generated("repetition_code:memory", distance=3, rounds=3)
    assert len(c.detecting_regions(targets=["D"])) == c.num_detectors
    assert len(c.detecting_regions(targets=["L"])) == c.num_observables
    assert len(c.detecting_regions()) == c.num_observables + c.num_detectors
    assert len(c.detecting_regions(targets=["D0"])) == 1
    assert len(c.detecting_regions(targets=["D0", "L0"])) == 2
    assert len(c.detecting_regions(targets=[stim.target_relative_detector_id(0), "D0"])) == 1
>>>>>>> 4040fd80
<|MERGE_RESOLUTION|>--- conflicted
+++ resolved
@@ -1703,11 +1703,7 @@
     assert stim.Circuit("""
         ISWAP 0 1 2 1
         TICK
-<<<<<<< HEAD
-        CPP X2*X1 !Z1*Z2
-=======
         MPP X1*Z2*Y3
->>>>>>> 4040fd80
     """).decomposed() == stim.Circuit("""
         H 0
         CX 0 1 1 0
@@ -1718,18 +1714,6 @@
         H 1
         S 1 2
         TICK
-<<<<<<< HEAD
-        H 1 2
-        CX 2 1
-        H 2 2
-        CX 1 2
-        H 2
-        S 1 1
-        H 2
-        CX 2 1
-        H 1 2
-    """)
-=======
         H 1 3
         S 3
         H 3
@@ -1769,5 +1753,4 @@
     assert len(c.detecting_regions()) == c.num_observables + c.num_detectors
     assert len(c.detecting_regions(targets=["D0"])) == 1
     assert len(c.detecting_regions(targets=["D0", "L0"])) == 2
-    assert len(c.detecting_regions(targets=[stim.target_relative_detector_id(0), "D0"])) == 1
->>>>>>> 4040fd80
+    assert len(c.detecting_regions(targets=[stim.target_relative_detector_id(0), "D0"])) == 1