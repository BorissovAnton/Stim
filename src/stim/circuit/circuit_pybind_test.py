--- conflicted
+++ resolved
@@ -11,8 +11,8 @@
 # WITHOUT WARRANTIES OR CONDITIONS OF ANY KIND, either express or implied.
 # See the License for the specific language governing permissions and
 # limitations under the License.
+
 import pathlib
-import re
 import tempfile
 from typing import cast
 
@@ -1695,9 +1695,8 @@
     assert c.has_flow(stim.Flow("iX_ -> iXX xor rec[1] xor rec[3]"))
     assert not c.has_flow(stim.Flow("-iX_ -> iXX xor rec[1] xor rec[3]"))
     assert c.has_flow(stim.Flow("-iX_ -> -iXX xor rec[1] xor rec[3]"))
-    with pytest.raises(ValueError):
-<<<<<<< HEAD
-        c.has_flow("iX_ -> XX")
+    with pytest.raises(ValueError, match="Anti-Hermitian"):
+        stim.Flow("iX_ -> XX")
 
 
 def test_decomposed():
@@ -1724,7 +1723,4 @@
         H 2
         CX 2 1
         H 1 2
-    """)
-=======
-        stim.Flow("iX_ -> XX")
->>>>>>> f11b4f92
+    """)