// Copyright 2021 Google LLC
//
// Licensed under the Apache License, Version 2.0 (the "License");
// you may not use this file except in compliance with the License.
// You may obtain a copy of the License at
//
//      http://www.apache.org/licenses/LICENSE-2.0
//
// Unless required by applicable law or agreed to in writing, software
// distributed under the License is distributed on an "AS IS" BASIS,
// WITHOUT WARRANTIES OR CONDITIONS OF ANY KIND, either express or implied.
// See the License for the specific language governing permissions and
// limitations under the License.

#include <cassert>
#include <cstring>
#include <string>

#include "stim/mem/simd_util.h"
#include "stim/stabilizers/pauli_string.h"

namespace stim {

template <size_t W>
PauliString<W>::operator const PauliStringRef<W>() const {
    return ref();
}

template <size_t W>
PauliString<W>::operator PauliStringRef<W>() {
    return ref();
}

template <size_t W>
PauliString<W>::PauliString(size_t num_qubits) : num_qubits(num_qubits), sign(false), xs(num_qubits), zs(num_qubits) {
}

template <size_t W>
PauliString<W>::PauliString(const std::string &text) : num_qubits(0), sign(false), xs(0), zs(0) {
    *this = std::move(PauliString<W>::from_str(text));
}

template <size_t W>
PauliString<W>::PauliString(const PauliStringRef<W> &other)
    : num_qubits(other.num_qubits), sign((bool)other.sign), xs(other.xs), zs(other.zs) {
}

template <size_t W>
const PauliStringRef<W> PauliString<W>::ref() const {
    size_t nw = (num_qubits + W - 1) / W;
    return PauliStringRef<W>(
        num_qubits,
        // HACK: const correctness is temporarily removed, but immediately restored.
        bit_ref((bool *)&sign, 0),
        xs.word_range_ref(0, nw),
        zs.word_range_ref(0, nw));
}

template <size_t W>
PauliStringRef<W> PauliString<W>::ref() {
    size_t nw = (num_qubits + W - 1) / W;
    return PauliStringRef<W>(num_qubits, bit_ref(&sign, 0), xs.word_range_ref(0, nw), zs.word_range_ref(0, nw));
}

template <size_t W>
std::string PauliString<W>::str() const {
    return ref().str();
}

template <size_t W>
PauliString<W> &PauliString<W>::operator=(const PauliStringRef<W> &other) noexcept {
    (*this).~PauliString();
    new (this) PauliString(other);
    return *this;
}

template <size_t W>
PauliString<W> PauliString<W>::from_func(bool sign, size_t num_qubits, const std::function<char(size_t)> &func) {
    PauliString<W> result(num_qubits);
    result.sign = sign;
    for (size_t i = 0; i < num_qubits; i++) {
        char c = func(i);
        bool x;
        bool z;
        if (c == 'X') {
            x = true;
            z = false;
        } else if (c == 'Y') {
            x = true;
            z = true;
        } else if (c == 'Z') {
            x = false;
            z = true;
        } else if (c == '_' || c == 'I') {
            x = false;
            z = false;
        } else {
            throw std::invalid_argument("Unrecognized pauli character. " + std::to_string(c));
        }
        result.xs.u64[i / 64] ^= (uint64_t)x << (i & 63);
        result.zs.u64[i / 64] ^= (uint64_t)z << (i & 63);
    }
    return result;
}

template <size_t W>
PauliString<W> PauliString<W>::from_str(std::string_view text) {
    bool is_negated = text.starts_with('-');
    bool is_prefixed = text.starts_with('+');
    if (is_prefixed || is_negated) {
        text = text.substr(1);
    }
    return PauliString::from_func(is_negated, text.size(), [&](size_t i) {
        return text[i];
    });
}

template <size_t W>
PauliString<W> PauliString<W>::random(size_t num_qubits, std::mt19937_64 &rng) {
    auto result = PauliString(num_qubits);
    result.xs.randomize(num_qubits, rng);
    result.zs.randomize(num_qubits, rng);
    result.sign ^= rng() & 1;
    return result;
}

template <size_t W>
bool PauliString<W>::operator==(const PauliStringRef<W> &other) const {
    return ref() == other;
}

template <size_t W>
bool PauliString<W>::operator==(const PauliString<W> &other) const {
    return ref() == other.ref();
}

template <size_t W>
bool PauliString<W>::operator!=(const PauliStringRef<W> &other) const {
    return ref() != other;
}

template <size_t W>
bool PauliString<W>::operator!=(const PauliString<W> &other) const {
    return ref() != other.ref();
}

template <size_t W>
void PauliString<W>::ensure_num_qubits(size_t min_num_qubits, double resize_pad_factor) {
    assert(resize_pad_factor >= 1);
    if (min_num_qubits <= num_qubits) {
        return;
    }
    if (xs.num_bits_padded() >= min_num_qubits) {
        num_qubits = min_num_qubits;
        return;
    }

    size_t new_num_qubits = (size_t)(min_num_qubits * resize_pad_factor);
    simd_bits<W> new_xs(new_num_qubits);
    simd_bits<W> new_zs(new_num_qubits);
    new_xs.truncated_overwrite_from(xs, num_qubits);
    new_zs.truncated_overwrite_from(zs, num_qubits);
    xs = std::move(new_xs);
    zs = std::move(new_zs);
    num_qubits = min_num_qubits;
}

template <size_t W>
<<<<<<< HEAD
void PauliString<W>::safe_accumulate_pauli_term(GateTarget t, bool *imag) {
=======
void PauliString<W>::mul_pauli_term(GateTarget t, bool *imag, bool right_mul) {
>>>>>>> f11b4f92
    auto q = t.qubit_value();
    ensure_num_qubits(q + 1, 1.25);
    bool x2 = (bool)(t.data & TARGET_PAULI_X_BIT);
    bool z2 = (bool)(t.data & TARGET_PAULI_Z_BIT);
    if (!(x2 | z2)) {
        throw std::invalid_argument("Not a pauli target: " + t.str());
    }

    bit_ref x1 = xs[q];
    bit_ref z1 = zs[q];
    bool old_x1 = x1;
    bool old_z1 = z1;
    x1 ^= x2;
    z1 ^= z2;

    // At each bit position: accumulate anti-commutation (+i or -i) counts.
    bool x1z2 = x1 & z2;
    bool anti_commutes = (x2 & z1) ^ x1z2;
    sign ^= (*imag ^ old_x1 ^ old_z1 ^ x1z2) & anti_commutes;
    sign ^= (bool)(t.data & TARGET_INVERTED_BIT);
    *imag ^= anti_commutes;
<<<<<<< HEAD
=======
    sign ^= right_mul && anti_commutes;
}

template <size_t W>
void PauliString<W>::left_mul_pauli(GateTarget t, bool *imag) {
    mul_pauli_term(t, imag, false);
}

template <size_t W>
void PauliString<W>::right_mul_pauli(GateTarget t, bool *imag) {
    mul_pauli_term(t, imag, true);
>>>>>>> f11b4f92
}

template <size_t W>
uint8_t PauliString<W>::py_get_item(int64_t index) const {
    if (index < 0) {
        index += num_qubits;
    }
    if (index < 0 || (size_t)index >= num_qubits) {
        throw std::out_of_range("index");
    }
    size_t u = (size_t)index;
    int x = xs[u];
    int z = zs[u];
    return pauli_xz_to_xyz(x, z);
}

template <size_t W>
PauliString<W> PauliString<W>::py_get_slice(int64_t start, int64_t step, int64_t slice_length) const {
    assert(slice_length >= 0);
    assert(slice_length == 0 || start >= 0);
    return PauliString::from_func(false, slice_length, [&](size_t i) {
        int j = start + i * step;
        return "_XZY"[xs[j] + zs[j] * 2];
    });
}

template <size_t W>
std::ostream &operator<<(std::ostream &out, const PauliString<W> &ps) {
    return out << ps.ref();
}

}  // namespace stim<|MERGE_RESOLUTION|>--- conflicted
+++ resolved
@@ -166,11 +166,7 @@
 }
 
 template <size_t W>
-<<<<<<< HEAD
-void PauliString<W>::safe_accumulate_pauli_term(GateTarget t, bool *imag) {
-=======
 void PauliString<W>::mul_pauli_term(GateTarget t, bool *imag, bool right_mul) {
->>>>>>> f11b4f92
     auto q = t.qubit_value();
     ensure_num_qubits(q + 1, 1.25);
     bool x2 = (bool)(t.data & TARGET_PAULI_X_BIT);
@@ -192,8 +188,6 @@
     sign ^= (*imag ^ old_x1 ^ old_z1 ^ x1z2) & anti_commutes;
     sign ^= (bool)(t.data & TARGET_INVERTED_BIT);
     *imag ^= anti_commutes;
-<<<<<<< HEAD
-=======
     sign ^= right_mul && anti_commutes;
 }
 
@@ -205,7 +199,6 @@
 template <size_t W>
 void PauliString<W>::right_mul_pauli(GateTarget t, bool *imag) {
     mul_pauli_term(t, imag, true);
->>>>>>> f11b4f92
 }
 
 template <size_t W>
