--- conflicted
+++ resolved
@@ -132,13 +132,9 @@
     ///          avoid quadratic overheads from constant slight expansions.
     void ensure_num_qubits(size_t min_num_qubits, double resize_pad_factor);
 
-<<<<<<< HEAD
-    void safe_accumulate_pauli_term(GateTarget t, bool *imag);
-=======
     void mul_pauli_term(GateTarget t, bool *imag, bool right_mul);
     void left_mul_pauli(GateTarget t, bool *imag);
     void right_mul_pauli(GateTarget t, bool *imag);
->>>>>>> f11b4f92
 };
 
 /// Writes a string describing the given Pauli string to an output stream.
